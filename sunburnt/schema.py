from __future__ import absolute_import

import math
import operator
import uuid
import warnings
import decimal

from lxml.builder import E
import lxml.etree

try:
    import simplejson as json
except ImportError:
    import json

from .dates import datetime_from_w3_datestring
from .strings import RawString, SolrString, WildcardString

try:
    import pytz
except ImportError:
    warnings.warn(
        "pytz not found; cannot do timezone conversions for Solr DateFields",
        ImportWarning)
    pytz = None


class SolrError(Exception):
    pass


class solr_date(object):
    """This class can be initialized from either native python datetime
    objects and mx.DateTime objects, and will serialize to a format
    appropriate for Solr"""
    def __init__(self, v):
        if isinstance(v, solr_date):
            self._dt_obj = v._dt_obj
        elif isinstance(v, basestring):
            try:
                self._dt_obj = datetime_from_w3_datestring(v)
            except ValueError, e:
                raise SolrError(*e.args)
        elif hasattr(v, "strftime"):
            self._dt_obj = self.from_date(v)
        else:
            raise SolrError("Cannot initialize solr_date from %s object"
                            % type(v))

    @staticmethod
    def from_date(dt_obj):
        # Python datetime objects may include timezone information
        if hasattr(dt_obj, 'tzinfo') and dt_obj.tzinfo:
            # but Solr requires UTC times.
            if pytz:
                return dt_obj.astimezone(pytz.utc).replace(tzinfo=None)
            else:
                raise EnvironmentError("pytz not available, cannot do timezone conversions")
        else:
            return dt_obj

    @property
    def microsecond(self):
        if hasattr(self._dt_obj, "microsecond"):
            return self._dt_obj.microsecond
        else:
            return int(1000000*math.modf(self._dt_obj.second)[0])

    def __repr__(self):
        return repr(self._dt_obj)

    def __unicode__(self):
        """ Serialize a datetime object in the format required
        by Solr. See http://wiki.apache.org/solr/IndexingDates
        """
        if hasattr(self._dt_obj, 'isoformat'):
            return "%sZ" % (self._dt_obj.isoformat(), )
        strtime = self._dt_obj.strftime("%Y-%m-%dT%H:%M:%S")
        microsecond = self.microsecond
        if microsecond:
            return u"%s.%06dZ" % (strtime, microsecond)
        return u"%sZ" % (strtime,)

    def __cmp__(self, other):
        try:
            other = other._dt_obj
        except AttributeError:
            pass
        if self._dt_obj < other:
            return -1
        elif self._dt_obj > other:
            return 1
        else:
            return 0


def solr_point_factory(dimension):
    if dimension < 1:
        raise ValueError("dimension of PointType must be greater than one")
    class solr_point(object):
        dim = int(dimension)
        def __init__(self, *args):
            if dimension > 1 and len(args) == 1:
                v = args[0]
                if isinstance(v, basestring):
                    v_arr = v.split(',')
                else:
                    try:
                        v_arr = list(v)
                    except TypeError:
                        raise ValueError("bad value provided for point list")
            else:
                v_arr = args
            if len(v_arr) != self.dim:
                raise ValueError("point has wrong number of dimensions")
            self.point = tuple(float(v) for v in v_arr)

        def __repr__(self):
            return "solr_point(%s)" % unicode(self)

        def __unicode__(self):
            return ','.join(str(p) for p in self.point)

    return solr_point

class solr_currency(object):
    def __init__(self, value, currency=None):
        if not currency:
            # XXX get from schema
            self.currency = "USD"
        else:
            self.currency = currency

        self.value = float(value)

    def __repr__(self):
        return "solr_currency(%s)" % unicode(self)

    def __unicode__(self):
        return u"%.2f,%s" % (self.value, self.currency)

    def __cmp__(self, other):
        if self.value > other.value:
            return 1
        elif self.value == other.value:
            return 0
        else:
            return -1


class SolrField(object):
    def __init__(self, name, indexed=None, stored=None, required=False, multiValued=False, dynamic=False, **kwargs):
        self.name = name
        if indexed is not None:
            self.indexed = indexed
        if stored is not None:
            self.stored = stored
        # By default, indexed & stored are taken from the class attribute
        self.multi_valued = multiValued
        self.required = required
        self.dynamic = dynamic
        if dynamic:
            if self.name.startswith("*"):
                self.wildcard_at_start = True
            elif self.name.endswith("*"):
                self.wildcard_at_start = False
            else:
                raise SolrError("Dynamic fields must have * at start or end of name (field %s)" %
                        self.name)

    def match(self, name):
        if self.dynamic:
            if self.wildcard_at_start:
                return name.endswith(self.name[1:])
            else:
                return name.startswith(self.name[:-1])

    def normalize(self, value):
        """ Normalize the given value according to the field type.
        
        This method does nothing by default, returning the given value
        as is. Child classes may override this method as required.
        """
        return value

    def instance_from_user_data(self, data):
        return SolrFieldInstance.from_user_data(self, data)

    def to_user_data(self, value):
        return value

    def from_user_data(self, value):
        return self.normalize(value)

    def to_solr(self, value):
        return unicode(value)

    def to_query(self, value):
        return RawString(self.to_solr(value)).escape_for_lqs_term()

    def from_solr(self, value):
        return self.normalize(value)


class SolrUnicodeField(SolrField):
    def from_user_data(self, value):
        if isinstance(value, SolrString):
            return value
        else:
            return WildcardString(unicode(value))

    def to_query(self, value):
        return value.escape_for_lqs_term()

    def from_solr(self, value):
        try:
            return unicode(value)
        except UnicodeError:
            raise SolrError("%s could not be coerced to unicode (field %s)" %
                    (value, self.name))


class SolrBooleanField(SolrField):
    def to_solr(self, value):
        return u"true" if value else u"false"

    def normalize(self, value):
        if isinstance(value, basestring):
            if value.lower() == "true":
                return True
            elif value.lower() == "false":
                return False
            else:
                raise ValueError("sorry, I only understand simple boolean strings (field %s, value %s)" %
                        self.name, value)
        return bool(value)


class SolrBinaryField(SolrField):
    def from_user_data(self, value):
        try:
            return str(value)
        except (TypeError, ValueError):
            raise SolrError("Could not convert data to binary string (field %s)" %
                    self.name)

    def to_solr(self, value):
        return unicode(value.encode('base64'))

    def from_solr(self, value):
        return value.decode('base64')


class SolrNumericalField(SolrField):
    def normalize(self, value):
        try:
            v = self.base_type(value)
        except (OverflowError, TypeError, ValueError):
            raise SolrError("%s is invalid value for %s (field %s)" %
                    (value, self.__class__, self.name))
        if v < self.min or v > self.max:
            raise SolrError("%s out of range for a %s (field %s)" %
                    (value, self.__class__, self.name))
        return v

class SolrCurrencyField(SolrField):
    def normalize(self, value):
        return solr_currency(v)

    def from_user_data(self, value):
        return solr_currency(*value.split(","))

    def to_solr(self, value):
        return unicode(value)

    def from_solr(self, value):
        return solr_currency(*value.split(","))

class SolrShortField(SolrNumericalField):
    base_type = int
    min = -(2**15)
    max = 2**15-1


class SolrIntField(SolrNumericalField):
    base_type = int
    min = -(2**31)
    max = 2**31-1


class SolrLongField(SolrNumericalField):
    base_type = long
    min = -(2**63)
    max = 2**63-1


class SolrFloatField(SolrNumericalField):
    base_type = float
    max = (2.0-2.0**(-23)) * 2.0**127
    min = -max


class SolrDoubleField(SolrNumericalField):
    base_type = float
    max = (2.0-2.0**(-52)) * 2.0**1023
    min = -max


class SolrDateField(SolrField):
    def normalize(self, v):
        return solr_date(v)

    def to_user_data(self, v):
        return v._dt_obj


class SolrRandomField(SolrField):
    def normalize(self, v):
        raise TypeError("Don't try and store or index values in a RandomSortField")


class SolrUUIDField(SolrUnicodeField):
    def from_solr(self, v):
        return uuid.UUID(v)

    def from_user_data(self, v):
        if v == 'NEW':
            return v
        elif isinstance(v, uuid.UUID):
            return v
        else:
            return uuid.UUID(v)

    def to_solr(self, v):
        if v == 'NEW':
            return v
        else:
            return v.urn[9:]


class SolrPointField(SolrField):
    def __init__(self, **kwargs):
        super(SolrPointField, self).__init__(**kwargs)
        # dimension will be set by the subclass
        self.value_class = solr_point_factory(self.dimension)

    def to_solr(self, v):
        return unicode(self.value_class(v))

    def normalize(self, v):
        return self.value_class(v).point


class SolrPoint2Field(SolrPointField):
    dimension = 2


def SolrFieldTypeFactory(cls, name, **kwargs):
    atts = {'stored':True, 'indexed':True}
    atts.update(kwargs)
    # This next because otherwise the class names aren't globally
    # visible or useful, which is confusing for debugging.
    # We give the new class a name which uniquely identifies it
    # (but we don't need Solr class, because we've got the same
    # information in cls anyway.
    name = 'SolrFieldType_%s_%s' % (cls.__name__, '_'.join('%s_%s' % kv for kv in sorted(atts.items()) if kv[0] != 'class'))
    # and its safe to put in globals(), because the class is
    # defined by the constituents of its name.
    if name not in globals():
        globals()[name] = type(name, (cls,), atts)
    return globals()[name]


class SolrFieldInstance(object):
    @classmethod
    def from_solr(cls, field, data):
        self = cls()
        self.field = field
        self.value = self.field.from_solr(data)
        return self

    @classmethod
    def from_user_data(cls, field, data):
        self = cls()
        self.field = field
        self.value = self.field.from_user_data(data)
        return self

    def to_solr(self):
        return self.field.to_solr(self.value)

    def to_query(self):
        return self.field.to_query(self.value)

    def to_user_data(self):
        return self.field.to_user_data(self.value)


# These are artificial field classes/instances:
class SolrWildcardField(SolrUnicodeField):
    def __init__(self):
        pass


class SolrScoreField(SolrDoubleField):
    def __init__(self):
       pass


class WildcardFieldInstance(SolrFieldInstance):
    @classmethod
    def from_user_data(cls):
        return super(WildcardFieldInstance, cls).from_user_data(SolrWildcardField(), "*")


class SolrSchema(object):
    solr_data_types = {
        'solr.StrField':SolrUnicodeField,
        'solr.TextField':SolrUnicodeField,
        'solr.BoolField':SolrBooleanField,
        'solr.ShortField':SolrShortField,
        'solr.IntField':SolrIntField,
        'solr.SortableIntField':SolrIntField,
        'solr.TrieIntField':SolrIntField,
        'solr.LongField':SolrLongField,
        'solr.SortableLongField':SolrLongField,
        'solr.TrieLongField':SolrLongField,
        'solr.FloatField':SolrFloatField,
        'solr.SortableFloatField':SolrFloatField,
        'solr.TrieFloatField':SolrFloatField,
        'solr.DoubleField':SolrDoubleField,
        'solr.SortableDoubleField':SolrDoubleField,
        'solr.TrieDoubleField':SolrDoubleField,
        'solr.DateField':SolrDateField,
        'solr.TrieDateField':SolrDateField,
        'solr.RandomSortField':SolrRandomField,
        'solr.UUIDField':SolrUUIDField,
        'solr.BinaryField':SolrBinaryField,
        'solr.PointType':SolrPointField,
        'solr.LatLonType':SolrPoint2Field,
        'solr.GeoHashField':SolrPoint2Field,
        'solr.CurrencyField':SolrCurrencyField
    }

    def __init__(self, f, format='xml'):
        """initialize a schema object from a
        filename or file-like object."""
        self.format = format
        self.fields, self.dynamic_fields, self.default_field_name, self.unique_key \
            = self.schema_parse(f)
        self.default_field = self.fields[self.default_field_name] \
            if self.default_field_name else None
        self.unique_field = self.fields[self.unique_key] \
            if self.unique_key else None
        self.dynamic_field_cache = {}

    def Q(self, *args, **kwargs):
        from .search import LuceneQuery
        q = LuceneQuery(self)
        q.add(args, kwargs)
        return q

    def schema_parse(self, f):
        try:
            schemadoc = lxml.etree.parse(f)
        except lxml.etree.XMLSyntaxError, e:
            raise SolrError("Invalid XML in schema:\n%s" % e.args[0])

        field_type_classes = {}
        for field_type_node in schemadoc.xpath("/schema/types/fieldType|/schema/types/fieldtype"):
            name, field_type_class = self.field_type_factory(field_type_node)
            field_type_classes[name] = field_type_class

        field_classes = {}
        for field_node in schemadoc.xpath("/schema/fields/field"):
            name, field_class = self.field_factory(field_node, field_type_classes, dynamic=False)
            field_classes[name] = field_class

        dynamic_field_classes = []
        for field_node in schemadoc.xpath("/schema/fields/dynamicField"):
            _, field_class = self.field_factory(field_node, field_type_classes, dynamic=True)
            dynamic_field_classes.append(field_class)

        default_field_name = schemadoc.xpath("/schema/defaultSearchField")
        default_field_name = default_field_name[0].text \
            if default_field_name else None
        unique_key = schemadoc.xpath("/schema/uniqueKey")
        unique_key = unique_key[0].text if unique_key else None
        return field_classes, dynamic_field_classes, default_field_name, unique_key

    def field_type_factory(self, field_type_node):
        try:
            name, class_name = field_type_node.attrib['name'], field_type_node.attrib['class']
        except KeyError, e:
            raise SolrError("Invalid schema.xml: missing %s attribute on fieldType" % e.args[0])
        #Obtain field type for given class. Defaults to generic SolrField.
        field_class = self.solr_data_types.get(class_name, SolrField)
        return name, SolrFieldTypeFactory(field_class,
            **self.translate_attributes(field_type_node.attrib))

    def field_factory(self, field_node, field_type_classes, dynamic):
        try:
            name, field_type = field_node.attrib['name'], field_node.attrib['type']
        except KeyError, e:
            raise SolrError("Invalid schema.xml: missing %s attribute on field" % e.args[0])
        try:
            field_type_class = field_type_classes[field_type]
        except KeyError, e:
            raise SolrError("Invalid schema.xml: %s field_type undefined" % field_type)
        return name, field_type_class(dynamic=dynamic,
            **self.translate_attributes(field_node.attrib))

    # From XML Datatypes
    attrib_translator = {"true": True, "1": True, "false": False, "0": False}
    def translate_attributes(self, attribs):
        return dict((k, self.attrib_translator.get(v, v))
            for k, v in attribs.items())

    def missing_fields(self, field_names):
        return [name for name in set(self.fields.keys()) - set(field_names)
                if self.fields[name].required]

    def check_fields(self, field_names, required_atts=None):
        if isinstance(field_names, basestring):
            field_names = [field_names]
        if required_atts is None:
            required_atts = {}
        undefined_field_names = []
        for field_name in field_names:
            field = self.match_field(field_name)
            if not field:
                undefined_field_names.append(field_name)
            else:
                for k, v in required_atts.items():
                    if getattr(field, k) != v:
                        raise SolrError("Field '%s' does not have %s=%s" % (field_name, k, v))
        if undefined_field_names:
            raise SolrError("Fields not defined in schema: %s" % list(undefined_field_names))

    def match_dynamic_field(self, name):
        try:
            return self.dynamic_field_cache[name]
        except KeyError:
            for field in self.dynamic_fields:
                if field.match(name):
                    self.dynamic_field_cache[name] = field
                    return field

    def match_field(self, name):
        try:
            return self.fields[name]
        except KeyError:
            field = self.match_dynamic_field(name)
        return field

    def field_from_user_data(self, k, v):
        field = self.match_field(k)
        if not field:
            raise SolrError("No such field '%s' in current schema" % k)
        return field.instance_from_user_data(v)

    def make_update(self, docs):
        return SolrUpdate(self, docs)

    def make_delete(self, docs, query):
        return SolrDelete(self, docs, query)

    def parse_response(self, msg):
        if self.format == 'json':
            return SolrResponse.from_json(self, msg)
        else:
            return SolrResponse.from_xml(self, msg)

    def parse_result_doc(self, doc, name=None):
        if name is None:
            name = doc.attrib.get('name')
        if doc.tag in ('lst', 'arr'):
            values = [self.parse_result_doc(n, name) for n in doc.getchildren()]
            return name, tuple(v[1] for v in values)
        if doc.tag in 'doc':
            return dict([self.parse_result_doc(n) for n in doc.getchildren()])
        field_class = self.match_field(name)
        if field_class is None and name == "score":
            field_class = SolrScoreField()
        elif field_class is None:
            raise SolrError("unexpected field found in result (field name: %s)" % name)
        return name, SolrFieldInstance.from_solr(field_class, doc.text or '').to_user_data()

<<<<<<< HEAD
    def parse_group(self, group, value=None):
        if value is None:
            value = group.xpath("*[@name='groupValue']")[0].text
        return value, [self.parse_result_doc(n) for n in group.xpath("result/doc")]
=======
    def parse_result_doc_json(self, doc):
        # Note: for efficiency's sake this modifies the original dict
        # in place. This doesn't make much difference on 20 documents
        # but it does on 20,000
        for name, value in doc.viewitems():
            field_class = self.match_field(name)
            # If the field type is a string then we don't need to modify it
            if isinstance(field_class, SolrUnicodeField):
                continue
            if field_class is None and name == "score":
                field_class = SolrScoreField()
            elif field_class is None:
                raise SolrError("unexpected field found in result (field name: %s)" % name)
            if isinstance(value, list):
                parsed_value = [SolrFieldInstance.from_solr(field_class, v).to_user_data() for v in value]
            else:
                parsed_value = SolrFieldInstance.from_solr(field_class, value).to_user_data()
            doc[name] = parsed_value
        return doc
>>>>>>> 939f4501


class SolrUpdate(object):
    ADD = E.add
    DOC = E.doc
    FIELD = E.field

    def __init__(self, schema, docs):
        self.schema = schema
        self.xml = self.add(docs)

    def fields(self, name, values):
        # values may be multivalued - so we treat that as the default case
        if not hasattr(values, "__iter__"):
            values = [values]
        field_values = [self.schema.field_from_user_data(name, value) for value in values]
        return [self.FIELD({'name':name}, field_value.to_solr())
            for field_value in field_values]

    def doc(self, doc):
        missing_fields = self.schema.missing_fields(doc.keys())
        if missing_fields:
            raise SolrError("These required fields are unspecified:\n %s" %
                            missing_fields)
        if not doc:
            return self.DOC()
        else:
            return self.DOC(*reduce(operator.add,
                                    [self.fields(name, values)
                                     for name, values in doc.items()]))

    def add(self, docs):
        if hasattr(docs, "items") or not hasattr(docs, "__iter__"):
            # is a dictionary, or anything else except a list
            docs = [docs]
        docs = [(doc if hasattr(doc, "items")
                 else object_to_dict(doc, self.schema))
                for doc in docs]
        return self.ADD(*[self.doc(doc) for doc in docs])

    def __str__(self):
        return lxml.etree.tostring(self.xml, encoding='utf-8')


class SolrDelete(object):
    DELETE = E.delete
    ID = E.id
    QUERY = E.query
    def __init__(self, schema, docs=None, queries=None):
        self.schema = schema
        deletions = []
        if docs is not None:
            deletions += self.delete_docs(docs)
        if queries is not None:
            deletions += self.delete_queries(queries)
        self.xml = self.DELETE(*deletions)

    def delete_docs(self, docs):
        if not self.schema.unique_key:
            raise SolrError("This schema has no unique key - you can only delete by query")
        if hasattr(docs, "items") or not hasattr(docs, "__iter__"):
            # docs is a dictionary, or an object which is not a list
            docs = [docs]
        doc_id_insts = [self.doc_id_from_doc(doc) for doc in docs]
        return [self.ID(doc_id_inst.to_solr()) for doc_id_inst in doc_id_insts]

    def doc_id_from_doc(self, doc):
        # Is this a dictionary, or an document object, or a thing
        # that can be cast to a uniqueKey? (which could also be an
        # arbitrary object.
        if isinstance(doc, (basestring, int, long, float)):
            # It's obviously not a document object, just coerce to appropriate type
            doc_id = doc
        elif hasattr(doc, "items"):
            # It's obviously a dictionary
            try:
                doc_id = doc[self.schema.unique_key]
            except KeyError:
                raise SolrError("No unique key on this document")
        else:
            doc_id = get_attribute_or_callable(doc, self.schema.unique_key)
            if doc_id is None:
                # Well, we couldn't get an ID from it; let's try
                # coercing the doc to the type of an ID field.
                doc_id = doc
        try:
            doc_id_inst = self.schema.unique_field.instance_from_user_data(doc_id)
        except SolrError:
            raise SolrError("Could not parse argument as object or document id")
        return doc_id_inst

    def delete_queries(self, queries):
        if not hasattr(queries, "__iter__"):
            queries = [queries]
        return [self.QUERY(unicode(query)) for query in queries]

    def __str__(self):
        return lxml.etree.tostring(self.xml, encoding='utf-8')


class SolrFacetCounts(object):
    members= ["facet_dates", "facet_fields", "facet_queries"]
    def __init__(self, **kwargs):
        for member in self.members:
            setattr(self, member, kwargs.get(member, ()))
        self.facet_fields = dict(self.facet_fields)

    @classmethod
    def from_response(cls, response):
        facet_counts_dict = dict(response.get("facet_counts", {}))
        return SolrFacetCounts(**facet_counts_dict)

    @classmethod
    def from_response_json(cls, response):
        try:
            facet_counts_dict = response['facet_counts']
        except KeyError:
            return SolrFacetCounts()
        facet_fields = {}
        for facet_field, facet_values in facet_counts_dict['facet_fields'].viewitems():
            facets = []
            # Change each facet list from [a, 1, b, 2, c, 3 ...] to
            # [(a, 1), (b, 2), (c, 3) ...]
            for n, value in enumerate(facet_values):
                if n&1 == 0:
                    name = value
                else:
                    facets.append((name, value))
            facet_fields[facet_field] = facets
        facet_counts_dict['facet_fields'] = facet_fields
        return SolrFacetCounts(**facet_counts_dict)

class SolrResponse(object):
    @classmethod
    def from_xml(cls, schema, xmlmsg):
        self = cls()
        self.schema = schema
        self.original_xml = xmlmsg
        doc = lxml.etree.fromstring(xmlmsg)
        details = dict(value_from_node(n) for n in
                       doc.xpath("/response/lst[@name!='moreLikeThis']"))
        details['responseHeader'] = dict(details['responseHeader'])
        for attr in ["QTime", "params", "status"]:
            setattr(self, attr, details['responseHeader'].get(attr))
        if self.status != 0:
            raise ValueError("Response indicates an error")
        result_node_list = doc.xpath("/response/result")
        group_node_list = doc.xpath("/response/lst[@name='grouped']")
        if result_node_list:
            self.result = SolrResult.from_xml(schema, result_node_list[0])
        else:
            self.result = SolrResult.from_xml(schema, group_node_list[0])
        self.facet_counts = SolrFacetCounts.from_response(details)
        self.highlighting = dict((k, dict(v))
                                 for k, v in details.get("highlighting", ()))
        more_like_these_nodes = \
            doc.xpath("/response/lst[@name='moreLikeThis']/result")
        more_like_these_results = [SolrResult.from_xml(schema, node)
                                  for node in more_like_these_nodes]
        self.more_like_these = dict((n.name, n)
                                         for n in more_like_these_results)
        if len(self.more_like_these) == 1:
            self.more_like_this = self.more_like_these.values()[0]
        else:
            self.more_like_this = None

        # can be computed by MoreLikeThisHandler
        termsNodes = doc.xpath("/response/*[@name='interestingTerms']")
        if len(termsNodes) == 1:
            _, value = value_from_node(termsNodes[0])
        else:
            value = None
        self.interesting_terms = value
        return self

    @classmethod
    def from_json(cls, schema, jsonmsg):
        self = cls()
        self.schema = schema
        self.original_json = jsonmsg
        doc = json.loads(jsonmsg)
        details = doc['responseHeader']
        for attr in ["QTime", "params", "status"]:
            setattr(self, attr, details.get(attr))
        if self.status != 0:
            raise ValueError("Response indicates an error")
        self.result = SolrResult.from_json(schema, doc['response'])
        self.facet_counts = SolrFacetCounts.from_response_json(doc)
        self.highlighting = doc.get("highlighting", {})
        self.more_like_these = dict((k, SolrResult.from_json(schema, v))
                for (k, v) in doc.get('moreLikeThis', {}).viewitems())
        if len(self.more_like_these) == 1:
            self.more_like_this = self.more_like_these.values()[0]
        else:
            self.more_like_this = None
        # can be computed by MoreLikeThisHandler
        interesting_terms = doc.get('interestingTerms', ())
        if len(interesting_terms) == 1:
            self.interesting_terms = interesting_terms.values()[0]
        else:
            self.interesting_terms = None
        return self

    def __str__(self):
        return str(self.result)

    def __len__(self):
        return len(self.result.docs)

    def __getitem__(self, key):
        return self.result.docs[key]


class SolrResult(object):
    @classmethod
    def from_xml(cls, schema, node):
        self = cls()
        self.grouped = True if (node.tag == 'lst' and node.attrib['name'] == 'grouped') else False
        self.schema = schema
        self.name = node.attrib['name']
        self.numFound = node.xpath("lst/int[@name='matches']")[0].text if self.grouped else int(node.attrib['numFound'])

        if self.grouped:
            ngroups = node.xpath("lst/int[@name='ngroups']")
            if ngroups:
                self.ngroups = int(ngroups[0].text)
            self.groupField = node.xpath("lst")[0].attrib['name']

        if 'start' in node.attrib:
            self.start = int(node.attrib['start'])
        else:
            start_param = node.xpath("../lst[@name='responseHeader']/lst[@name='params']/str[@name='start']")
            self.start = start_param[0].text if start_param else 0
        self.docs = [schema.parse_result_doc(n) for n in node.xpath("doc")]
        self.groups = [schema.parse_group(n) for n in node.xpath("lst/arr[@name='groups']/lst")]
        return self

    @classmethod
    def from_json(cls, schema, node):
        self = cls()
        self.schema = schema
        self.name = 'response'
        self.numFound = int(node['numFound'])
        self.start = int(node['start'])
        docs = node['docs']
        for doc in docs:
            parsed_doc = schema.parse_result_doc_json(doc)
            # We're relying here on the fact that parse_result_doc_json
            # modifies the document in place which allows us to use the
            # original list and avoid building a new one. This assertion
            # checks that this assumption still holds.
            assert parsed_doc is doc
        self.docs = docs
        return self

    def __str__(self):
        return "%(numFound)s results found, starting at #%(start)s\n\n" % self.__dict__ + str(self.docs)


def object_to_dict(o, schema):
    # Get fields from schema
    fields = schema.fields.keys()
    # Check if any attributes defined on object match
    # dynamic field patterns
    fields.extend([f for f in dir(o) if schema.match_dynamic_field(f)])
    d = {}
    for field in fields:
        value = get_attribute_or_callable(o, field)
        if value is not None:
            d[field] = value
    return d

def get_attribute_or_callable(o, name):
    try:
        a = getattr(o, name)
        # Might be attribute or callable
        if callable(a):
            try:
                a = a()
            except TypeError:
                a = None
    except AttributeError:
        a = None
    return a

def value_from_node(node):
    name = node.attrib.get('name')
    if node.tag in ('lst', 'arr'):
        value = [value_from_node(n) for n in node.getchildren()]
    if node.tag in 'doc':
        value = dict(value_from_node(n) for n in node.getchildren())
    elif node.tag == 'null':
        value = None
    elif node.tag in ('str', 'byte'):
        value = node.text or ""
    elif node.tag in ('short', 'int'):
        value = int(node.text)
    elif node.tag == 'long':
        value = long(node.text)
    elif node.tag == 'bool':
        value = True if node.text == "true" else False
    elif node.tag in ('float', 'double'):
        value = float(node.text)
    elif node.tag == 'date':
        value = solr_date(node.text)
    elif node.tag == 'result':
        value = [value_from_node(n) for n in node.getchildren()]
    if name is not None:
        return name, value
    else:
        return value<|MERGE_RESOLUTION|>--- conflicted
+++ resolved
@@ -587,12 +587,11 @@
             raise SolrError("unexpected field found in result (field name: %s)" % name)
         return name, SolrFieldInstance.from_solr(field_class, doc.text or '').to_user_data()
 
-<<<<<<< HEAD
     def parse_group(self, group, value=None):
         if value is None:
             value = group.xpath("*[@name='groupValue']")[0].text
         return value, [self.parse_result_doc(n) for n in group.xpath("result/doc")]
-=======
+    
     def parse_result_doc_json(self, doc):
         # Note: for efficiency's sake this modifies the original dict
         # in place. This doesn't make much difference on 20 documents
@@ -612,7 +611,6 @@
                 parsed_value = SolrFieldInstance.from_solr(field_class, value).to_user_data()
             doc[name] = parsed_value
         return doc
->>>>>>> 939f4501
 
 
 class SolrUpdate(object):
