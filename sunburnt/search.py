from __future__ import absolute_import

import collections, copy, operator, re

from .schema import SolrError, SolrBooleanField, SolrUnicodeField, WildcardFieldInstance
from .walktree import walk, event, leaf, exit


class LuceneQuery(object):
    default_term_re = re.compile(r'^\w+$')
    def __init__(self, schema, option_flag=None, original=None):
        self.schema = schema
        self.normalized = False
        if original is None:
            self.option_flag = option_flag
            self.terms = collections.defaultdict(set)
            self.phrases = collections.defaultdict(set)
            self.ranges = set()
            self.subqueries = []
            self._and = True
            self._or = self._not = self._pow = False
            self.boosts = []
        else:
            self.option_flag = original.option_flag
            self.terms = copy.copy(original.terms)
            self.phrases = copy.copy(original.phrases)
            self.ranges = copy.copy(original.ranges)
            self.subqueries = copy.copy(original.subqueries)
            self._or = original._or
            self._and = original._and
            self._not = original._not
            self._pow = original._pow
            self.boosts = copy.copy(original.boosts)

    def clone(self, **kwargs):
        q = LuceneQuery(self.schema, original=self)
        for k, v in kwargs.items():
            setattr(q, k, v)
        return q

    def options(self):
        opts = {}
        s = unicode(self)
        if s:
            opts[self.option_flag] = s
        return opts

    def serialize_debug(self, indent=0):
        indentspace = indent * ' '
        print '%s%s (%s)' % (indentspace, repr(self), "Normalized" if self.normalized else "Not normalized")
        print '%s%s' % (indentspace, '{')
        for term in self.terms.items():
            print '%s%s' % (indentspace, term)
        for phrase in self.phrases.items():
            print '%s%s' % (indentspace, phrase)
        for range in self.ranges:
            print '%s%s' % (indentspace, range)
        if self.subqueries:
            if self._and:
                print '%sAND:' % indentspace
            elif self._or:
                print '%sOR:' % indentspace
            elif self._not:
                print '%sNOT:' % indentspace
            elif self._pow is not False:
                print '%sPOW %s:' % (indentspace, self._pow)
            else:
                raise ValueError
            for subquery in self.subqueries:
                subquery.serialize_debug(indent+2)
        print '%s%s' % (indentspace, '}')

    # Below, we sort all our value_sets - this is for predictability when testing.
    def serialize_term_queries(self, terms):
        s = []
        for name, value_set in terms.items():
            if name:
                field = self.schema.match_field(name)
            else:
                field = self.schema.default_field
            if name:
                s += [u'%s:%s' % (name, value.to_query()) for value in value_set]
            else:
                s += [value.to_query() for value in value_set]
        return u' AND '.join(sorted(s))

    range_query_templates = {
        "any": u"[* TO *]",
        "lt": u"{* TO %s}",
        "lte": u"[* TO %s]",
        "gt": u"{%s TO *}",
        "gte": u"[%s TO *]",
        "rangeexc": u"{%s TO %s}",
        "range": u"[%s TO %s]",
    }
    def serialize_range_queries(self):
        s = []
        for name, rel, values in sorted(self.ranges):
            range_s = self.range_query_templates[rel] % \
                tuple(value.to_query() for value in sorted(values, key=lambda x: getattr(x, "value")))
            s.append(u"%s:%s" % (name, range_s))
        return u' AND '.join(s)

    def child_needs_parens(self, child):
        if len(child) == 1:
            return False
        elif self._or:
            return not (child._or or child._pow)
        elif (self._and or self._not):
            return not (child._and or child._not or child._pow)
        elif self._pow is not False:
            return True
        else:
            return True

    def normalize(self):
        # shortcut to avoid re-normalization no-ops
        if self.normalized:
            return self, False

        changed = False
        for path in walk(self, lambda q: q.subqueries, event(exit|leaf)):
            if len(path) == 1:
                # last time around, so:
                break
            this = path[-1]
            obj = self.normalize_node(this)
            obj.normalized = True
            if obj != this:
                siblings = path[-2].subqueries
                i = siblings.index(this)
                siblings[i] = obj
                changed = True

        obj = self.normalize_node(self)
        return obj, (changed or obj == self)

    @staticmethod
    def merge_term_dicts(args):
        d = collections.defaultdict(set)
        for arg in args:
            for k, v in arg.items():
                d[k].update(v)
        return dict((k, v) for k, v in d.items())

    @staticmethod
    def normalize_node(obj):
        """ Normalize a query node provided all its sub-queries
        are already normalized"""
        # Recalculate terms/phrases/ranges/subqueries as appropriate given immediate subqueries
        terms = [obj.terms]
        phrases = [obj.phrases]
        ranges = [obj.ranges]
        subqueries = []

        mutated = False
        for s in obj.subqueries:
            if not s:
                mutated = True # we're dropping a subquery
                continue # don't append
            if (s._and and obj._and) or (s._or and obj._or):
                # then hoist the contents up
                terms.append(s.terms)
                phrases.append(s.phrases)
                ranges.append(s.ranges)
                subqueries.extend(s.subqueries)
                mutated = True
            else: # just keep it unchanged
                subqueries.append(s)

        # and clone if there have been any changes
        if mutated:
<<<<<<< HEAD
            newself = self.clone()
            newself.terms = _terms
            newself.phrases = _phrases
            newself.ranges = _ranges
            newself.subqueries = _subqueries
            self = newself

        if self._not:
            if not len(self.subqueries):
                newself = self.clone()
                newself._not = False
                newself._and = True
                self = newself
                mutated = True
            elif len(self.subqueries) == 1:
                if self.subqueries[0]._not:
                    newself = self.clone()
                    newself.subqueries = self.subqueries[0].subqueries
                    newself._not = False
                    newself._and = True
                    self = newself
                    mutated = True
            else:
                raise ValueError
        elif self._pow:
            if not len(self.subqueries):
                newself = self.clone()
                newself._pow = False
                self = newself
                mutated = True
        elif self._and or self._or:
            if not self.terms and not self.phrases and not self.ranges \
               and not self.boosts:
                if len(self.subqueries) == 1:
                    self = self.subqueries[0]
                    mutated = True
        self.normalized = True
        return self, mutated

    def __unicode__(self, level=0, op=None):
=======
            obj = obj.clone(terms = obj.merge_term_dicts(terms),
                            phrases = obj.merge_term_dicts(phrases),
                            ranges = reduce(operator.or_, ranges),
                            subqueries = subqueries)

        # having recalculated subqueries, there may be the opportunity for further normalization, if we have zero or one subqueries left
        if not len(obj.subqueries):
            if obj._not:
                obj = obj.clone(_not=False, _and=True)
            elif obj._pow:
                obj = obj.clone(_pow=False)
        elif len(obj.subqueries) == 1:
            if obj._not and obj.subqueries[0]._not:
                obj = obj.clone(subqueries=obj.subqueries[0].subqueries, _not=False, _and=True)
            elif (obj._and or obj._or) and not obj.terms and not obj.phrases and not obj.ranges:
                obj = obj.subqueries[0]
        obj.normalized = True
        return obj

    def __unicode__(self):
        return self.serialize_to_unicode(level=0, op=None)

    def serialize_to_unicode(self, level=0, op=None):
>>>>>>> 76d0ed1d
        if not self.normalized:
            self, _ = self.normalize()
        if self.boosts:
            # Clone and rewrite to effect the boosts.
            newself = self.clone()
            newself.boosts = []
            boost_queries = [self.Q(**kwargs)**boost_score
                             for kwargs, boost_score in self.boosts]
            newself = newself | (newself & reduce(operator.or_, boost_queries))
            newself, _ = newself.normalize()
            return newself.serialize_to_unicode(level=level)
        else:
            u = [s for s in [self.serialize_term_queries(self.terms),
                             self.serialize_term_queries(self.phrases),
                             self.serialize_range_queries()]
                 if s]
            for q in self.subqueries:
                op_ = u'OR' if self._or else u'AND'
                if self.child_needs_parens(q):
                    u.append(u"(%s)"%q.serialize_to_unicode(level=level+1, op=op_))
                else:
                    u.append(u"%s"%q.serialize_to_unicode(level=level+1, op=op_))
            if self._and:
                return u' AND '.join(u)
            elif self._or:
                return u' OR '.join(u)
            elif self._not:
                assert len(u) == 1
                if level == 0 or (level == 1 and op == "AND"):
                    return u'NOT %s'%u[0]
                else:
                    return u'(*:* AND NOT %s)'%u[0]
            elif self._pow is not False:
                assert len(u) == 1
                return u"%s^%s"%(u[0], self._pow)
            else:
                raise ValueError

    def __len__(self):
        # How many terms in this (sub) query?
        if len(self.subqueries) == 1:
            subquery_length = len(self.subqueries[0])
        else:
            subquery_length = len(self.subqueries)
        return sum([sum(len(v) for v in self.terms.values()),
                    sum(len(v) for v in self.phrases.values()),
                    len(self.ranges),
                    subquery_length])

    def Q(self, *args, **kwargs):
        q = LuceneQuery(self.schema)
        q.add(args, kwargs)
        return q

    def __nonzero__(self):
        return bool(self.terms) or bool(self.phrases) or bool(self.ranges) or bool(self.subqueries)

    def __or__(self, other):
        q = LuceneQuery(self.schema)
        q._and = False
        q._or = True
        q.subqueries = [self, other]
        return q

    def __and__(self, other):
        q = LuceneQuery(self.schema)
        q.subqueries = [self, other]
        return q

    def __invert__(self):
        q = LuceneQuery(self.schema)
        q._and = False
        q._not = True
        q.subqueries = [self]
        return q

    def __pow__(self, value):
        try:
            float(value)
        except ValueError:
            raise ValueError("Non-numeric value supplied for boost")
        q = LuceneQuery(self.schema)
        q.subqueries = [self]
        q._and = False
        q._pow = value
        return q
        
    def add(self, args, kwargs):
        self.normalized = False
        _args = []
        for arg in args:
            if isinstance(arg, LuceneQuery):
                self.subqueries.append(arg)
            else:
                _args.append(arg)
        args = _args
        try:
            terms_or_phrases = kwargs.pop("__terms_or_phrases")
        except KeyError:
            terms_or_phrases = None
        for value in args:
            self.add_exact(None, value, terms_or_phrases)
        for k, v in kwargs.items():
            try:
                field_name, rel = k.split("__")
            except ValueError:
                field_name, rel = k, 'eq'
            field = self.schema.match_field(field_name)
            if not field:
                if (k, v) != ("*", "*"):
                    # the only case where wildcards in field names are allowed
                    raise ValueError("%s is not a valid field name" % k)
            elif not field.indexed:
                raise SolrError("Can't query on non-indexed field '%s'" % field_name)
            if rel == 'eq':
                self.add_exact(field_name, v, terms_or_phrases)
            else:
                self.add_range(field_name, rel, v)

    def add_exact(self, field_name, values, term_or_phrase):
        # We let people pass in a list of values to match.
        # This really only makes sense for text fields or
        # multivalued fields.
        if not hasattr(values, "__iter__"):
            values = [values]
        # We can only do a field_name == "*" if:
        if field_name and field_name != "*":
            field = self.schema.match_field(field_name)
        elif not field_name:
            field = self.schema.default_field
        else: # field_name must be "*"
            if len(values) == 1 and values[0] == "*":
                self.terms["*"].add(WildcardFieldInstance.from_user_data())
                return
            else:
                raise SolrError("If field_name is '*', then only '*' is permitted as the query")
        insts = [field.instance_from_user_data(value) for value in values]
        for inst in insts:
            if isinstance(field, SolrUnicodeField):
                this_term_or_phrase = term_or_phrase or self.term_or_phrase(inst.value)
            else:
                this_term_or_phrase = "terms"
            getattr(self, this_term_or_phrase)[field_name].add(inst)

    def add_range(self, field_name, rel, value):
        field = self.schema.match_field(field_name)
        if isinstance(field, SolrBooleanField):
            raise ValueError("Cannot do a '%s' query on a bool field" % rel)
        if rel not in self.range_query_templates:
            raise SolrError("No such relation '%s' defined" % rel)
        if rel in ('range', 'rangeexc'):
            try:
                assert len(value) == 2
            except (AssertionError, TypeError):
                raise SolrError("'%s__%s' argument must be a length-2 iterable"
                                 % (field_name, rel))
            insts = tuple(sorted(field.instance_from_user_data(v) for v in value))
        elif rel == 'any':
            if value is not True:
                raise SolrError("'%s__%s' argument must be True")
            insts = ()
        else:
            insts = (field.instance_from_user_data(value),)
        self.ranges.add((field_name, rel, insts))

    def term_or_phrase(self, arg, force=None):
        return 'terms' if self.default_term_re.match(arg) else 'phrases'

    def add_boost(self, kwargs, boost_score):
        for k, v in kwargs.items():
            field = self.schema.match_field(k)
            if not field:
                raise ValueError("%s is not a valid field name" % k)
            elif not field.indexed:
                raise SolrError("Can't query on non-indexed field '%s'" % field_name)
            value = field.instance_from_user_data(v)
        self.boosts.append((kwargs, boost_score))



class BaseSearch(object):
    """Base class for common search options management"""
    option_modules = ('query_obj', 'filter_obj', 'paginator',
                      'more_like_this', 'highlighter', 'faceter',
                      'sorter', 'facet_querier', 'field_limiter',)

    result_constructor = dict

    def _init_common_modules(self):
        self.query_obj = LuceneQuery(self.schema, u'q')
        self.filter_obj = LuceneQuery(self.schema, u'fq')
        self.paginator = PaginateOptions(self.schema)
        self.highlighter = HighlightOptions(self.schema)
        self.faceter = FacetOptions(self.schema)
        self.sorter = SortOptions(self.schema)
        self.field_limiter = FieldLimitOptions(self.schema)
        self.facet_querier = FacetQueryOptions(self.schema)

    def clone(self):
        return self.__class__(interface=self.interface, original=self)

    def Q(self, *args, **kwargs):
        q = LuceneQuery(self.schema)
        q.add(args, kwargs)
        return q

    def query(self, *args, **kwargs):
        newself = self.clone()
        newself.query_obj.add(args, kwargs)
        return newself

    def query_by_term(self, *args, **kwargs):
        return self.query(__terms_or_phrases="terms", *args, **kwargs)

    def query_by_phrase(self, *args, **kwargs):
        return self.query(__terms_or_phrases="phrases", *args, **kwargs)

    def exclude(self, *args, **kwargs):
        # cloning will be done by query
        return self.query(~self.Q(*args, **kwargs))

    def boost_relevancy(self, boost_score, **kwargs):
        if not self.query_obj:
            raise TypeError("Can't boost the relevancy of an empty query")
        try:
            float(boost_score)
        except ValueError:
            raise ValueError("Non-numeric boost value supplied")

        newself = self.clone()
        newself.query_obj.add_boost(kwargs, boost_score)
        return newself

    def filter(self, *args, **kwargs):
        newself = self.clone()
        newself.filter_obj.add(args, kwargs)
        return newself

    def filter_by_term(self, *args, **kwargs):
        return self.filter(__terms_or_phrases="terms", *args, **kwargs)

    def filter_by_phrase(self, *args, **kwargs):
        return self.filter(__terms_or_phrases="phrases", *args, **kwargs)

    def filter_exclude(self, *args, **kwargs):
        # cloning will be done by filter
        return self.filter(~self.Q(*args, **kwargs))

    def facet_by(self, field, **kwargs):
        newself = self.clone()
        newself.faceter.update(field, **kwargs)
        return newself

    def facet_query(self, *args, **kwargs):
        newself = self.clone()
        newself.facet_querier.update(self.Q(*args, **kwargs))
        return newself

    def highlight(self, fields=None, **kwargs):
        newself = self.clone()
        newself.highlighter.update(fields, **kwargs)
        return newself

    def mlt(self, fields, query_fields=None, **kwargs):
        newself = self.clone()
        newself.more_like_this.update(fields, query_fields, **kwargs)
        return newself

    def paginate(self, start=None, rows=None):
        newself = self.clone()
        newself.paginator.update(start, rows)
        return newself

    def sort_by(self, field):
        newself = self.clone()
        newself.sorter.update(field)
        return newself

    def field_limit(self, fields=None, score=False, all_fields=False):
        newself = self.clone()
        newself.field_limiter.update(fields, score, all_fields)
        return newself

    def options(self):
        options = {}
        for option_module in self.option_modules:
            options.update(getattr(self, option_module).options())
        # Next line is for pre-2.6.5 python
        return dict((k.encode('utf8'), v) for k, v in options.items())

    def results_as(self, constructor):
        newself = self.clone()
        newself.result_constructor = constructor
        return newself

    def transform_result(self, result, constructor):
        if constructor is not dict:
            construct_docs = lambda docs: [constructor(**d) for d in docs]
            result.result.docs = construct_docs(result.result.docs)
            for key in result.more_like_these:
                result.more_like_these[key].docs = \
                        construct_docs(result.more_like_these[key].docs)
            # in future, highlighting chould be made available to
            # custom constructors; perhaps document additional
            # arguments result constructors are required to support, or check for
            # an optional set_highlighting method
        else:
            if result.highlighting:
                for d in result.result.docs:
                    # if the unique key for a result doc is present in highlighting,
                    # add the highlighting for that document into the result dict
                    # (but don't override any existing content)
                    # If unique key field is not a string field (eg int) then we need to
                    # convert it to its solr representation
                    unique_key = self.schema.fields[self.schema.unique_key].to_solr(d[self.schema.unique_key])
                    if 'solr_highlights' not in d and \
                           unique_key in result.highlighting:
                        d['solr_highlights'] = result.highlighting[unique_key]
        return result

    def params(self):
        return params_from_dict(**self.options())

    ## methods to allow SolrSearch to be used with Django paginator ##

    _count = None
    def count(self):
        # get the total count for the current query without retrieving any results 
        # cache it, since it may be needed multiple times when used with django paginator
        if self._count is None:
            # are we already paginated? then we'll behave as if that's
            # defined our result set already.
            if self.paginator.rows is not None:
                total_results = self.paginator.rows
            else:
                response = self.paginate(rows=0).execute()
                total_results = response.result.numFound
                if self.paginator.start is not None:
                    total_results -= self.paginator.start
            self._count = total_results
        return self._count

    __len__ = count

    def __getitem__(self, k):
        """Return a single result or slice of results from the query.
        """
        # are we already paginated? if so, we'll apply this getitem to the
        # paginated result - else we'll apply it to the whole.
        offset = 0 if self.paginator.start is None else self.paginator.start

        if isinstance(k, slice):
            # calculate solr pagination options for the requested slice
            step = operator.index(k.step) if k.step is not None else 1
            if step == 0:
                raise ValueError("slice step cannot be zero")
            if step > 0:
                s1 = k.start
                s2 = k.stop
                inc = 0
            else:
                s1 = k.stop
                s2 = k.start
                inc = 1

            if s1 is not None:
                start = operator.index(s1)
                if start < 0:
                    start += self.count()
                    start = max(0, start)
                start += inc
            else:
                start = 0
            if s2 is not None:
                stop = operator.index(s2)
                if stop < 0:
                    stop += self.count()
                    stop = max(0, stop)
                stop += inc
            else:
                stop = self.count()

            rows = stop - start
            if self.paginator.rows is not None:
                rows = min(rows, self.paginator.rows)
            rows = max(rows, 0)

            start += offset

            response = self.paginate(start=start, rows=rows).execute()
            if step != 1:
                response.result.docs = response.result.docs[::step]
            return response

        else:
            # if not a slice, a single result is being requested
            k = operator.index(k)
            if k < 0:
                k += self.count()
                if k < 0:
                    raise IndexError("list index out of range")

            # Otherwise do the query anyway, don't count() to avoid extra Solr call
            k += offset
            response = self.paginate(start=k, rows=1).execute()
            if response.result.numFound < k:
                raise IndexError("list index out of range")
            return response.result.docs[0]


class SolrSearch(BaseSearch):
    def __init__(self, interface, original=None):
        self.interface = interface
        self.schema = interface.schema
        if original is None:
            self.more_like_this = MoreLikeThisOptions(self.schema)
            self._init_common_modules()
        else:
            for opt in self.option_modules:
                setattr(self, opt, getattr(original, opt).clone())
            self.result_constructor = original.result_constructor

    def options(self):
        options = super(SolrSearch, self).options()
        if 'q' not in options:
            options['q'] = '*:*' # search everything
        return options

    def execute(self, constructor=None):
        if constructor is None:
            constructor = self.result_constructor
        result = self.interface.search(**self.options())
        return self.transform_result(result, constructor)


class MltSolrSearch(BaseSearch):
    """Manage parameters to build a MoreLikeThisHandler query"""
    trivial_encodings = ["utf_8", "u8", "utf", "utf8", "ascii", "646", "us_ascii"]
    def __init__(self, interface, content=None, content_charset=None, url=None,
                 original=None):
        self.interface = interface
        self.schema = interface.schema
        if original is None:
            if content is not None and url is not None:
                raise ValueError(
                    "Cannot specify both content and url")
            if content is not None:
                if content_charset is None:
                    content_charset = 'utf-8'
                if isinstance(content, unicode):
                    content = content.encode('utf-8')
                elif content_charset.lower().replace('-', '_') not in self.trivial_encodings:
                    content = content.decode(content_charset).encode('utf-8')
            self.content = content
            self.url = url
            self.more_like_this = MoreLikeThisHandlerOptions(self.schema)
            self._init_common_modules()
        else:
            self.content = original.content
            self.url = original.url
            for opt in self.option_modules:
                setattr(self, opt, getattr(original, opt).clone())

    def query(self, *args, **kwargs):
        if self.content is not None or self.url is not None:
            raise ValueError("Cannot specify query as well as content on an MltSolrSearch")
        return super(MltSolrSearch, self).query(*args, **kwargs)

    def query_by_term(self, *args, **kwargs):
        if self.content is not None or self.url is not None:
            raise ValueError("Cannot specify query as well as content on an MltSolrSearch")
        return super(MltSolrSearch, self).query_by_term(*args, **kwargs)

    def query_by_phrase(self, *args, **kwargs):
        if self.content is not None or self.url is not None:
            raise ValueError("Cannot specify query as well as content on an MltSolrSearch")
        return super(MltSolrSearch, self).query_by_phrase(*args, **kwargs)

    def exclude(self, *args, **kwargs):
        if self.content is not None or self.url is not None:
            raise ValueError("Cannot specify query as well as content on an MltSolrSearch")
        return super(MltSolrSearch, self).exclude(*args, **kwargs)

    def Q(self, *args, **kwargs):
        if self.content is not None or self.url is not None:
            raise ValueError("Cannot specify query as well as content on an MltSolrSearch")
        return super(MltSolrSearch, self).Q(*args, **kwargs)

    def boost_relevancy(self, *args, **kwargs):
        if self.content is not None or self.url is not None:
            raise ValueError("Cannot specify query as well as content on an MltSolrSearch")
        return super(MltSolrSearch, self).boost_relevancy(*args, **kwargs)

    def options(self):
        options = super(MltSolrSearch, self).options()
        if self.url is not None:
            options['stream.url'] = self.url
        return options

    def execute(self, constructor=dict):
        result = self.interface.mlt_search(content=self.content, **self.options())
        return self.transform_result(result, constructor)


class Options(object):
    def clone(self):
        return self.__class__(self.schema, self)

    def invalid_value(self, msg=""):
        assert False, msg

    def update(self, fields=None, **kwargs):
        if fields:
            self.schema.check_fields(fields)
            if isinstance(fields, basestring):
                fields = [fields]
            for field in set(fields) - set(self.fields):
                self.fields[field] = {}
        elif kwargs:
            fields = [None]
        checked_kwargs = self.check_opts(kwargs)
        for k, v in checked_kwargs.items():
            for field in fields:
                self.fields[field][k] = v

    def check_opts(self, kwargs):
        checked_kwargs = {}
        for k, v in kwargs.items():
            if k not in self.opts:
                raise SolrError("No such option for %s: %s" % (self.option_name, k))
            opt_type = self.opts[k]
            try:
                if isinstance(opt_type, (list, tuple)):
                    assert v in opt_type
                elif isinstance(opt_type, type):
                    v = opt_type(v)
                else:
                    v = opt_type(self, v)
            except:
                raise SolrError("Invalid value for %s option %s: %s" % (self.option_name, k, v))
            checked_kwargs[k] = v
        return checked_kwargs

    def options(self):
        opts = {}
        if self.fields:
            opts[self.option_name] = True
            fields = [field for field in self.fields if field]
            self.field_names_in_opts(opts, fields)
        for field_name, field_opts in self.fields.items():
            if not field_name:
                for field_opt, v in field_opts.items():
                    opts['%s.%s'%(self.option_name, field_opt)] = v
            else:
                for field_opt, v in field_opts.items():
                    opts['f.%s.%s.%s'%(field_name, self.option_name, field_opt)] = v
        return opts


class FacetOptions(Options):
    option_name = "facet"
    opts = {"prefix":unicode,
            "sort":[True, False, "count", "index"],
            "limit":int,
            "offset":lambda self, x: int(x) >= 0 and int(x) or self.invalid_value(),
            "mincount":lambda self, x: int(x) >= 0 and int(x) or self.invalid_value(),
            "missing":bool,
            "method":["enum", "fc"],
            "enum.cache.minDf":int,
            }

    def __init__(self, schema, original=None):
        self.schema = schema
        if original is None:
            self.fields = collections.defaultdict(dict)
        else:
            self.fields = copy.copy(original.fields)

    def field_names_in_opts(self, opts, fields):
        if fields:
            opts["facet.field"] = sorted(fields)


class HighlightOptions(Options):
    option_name = "hl"
    opts = {"snippets":int,
            "fragsize":int,
            "mergeContinuous":bool,
            "requireFieldMatch":bool,
            "maxAnalyzedChars":int,
            "alternateField":lambda self, x: x if x in self.schema.fields else self.invalid_value(),
            "maxAlternateFieldLength":int,
            "formatter":["simple"],
            "simple.pre":unicode,
            "simple.post":unicode,
            "fragmenter":unicode,
            "useFastVectorHighlighter":bool,	# available as of Solr 3.1
            "usePhraseHighlighter":bool,
            "highlightMultiTerm":bool,
            "regex.slop":float,
            "regex.pattern":unicode,
            "regex.maxAnalyzedChars":int
            }
    def __init__(self, schema, original=None):
        self.schema = schema
        if original is None:
            self.fields = collections.defaultdict(dict)
        else:
            self.fields = copy.copy(original.fields)

    def field_names_in_opts(self, opts, fields):
        if fields:
            opts["hl.fl"] = ",".join(sorted(fields))


class MoreLikeThisOptions(Options):
    option_name = "mlt"
    opts = {"count":int,
            "mintf":int,
            "mindf":int,
            "minwl":int,
            "maxwl":int,
            "maxqt":int,
            "maxntp":int,
            "boost":bool,
            }
    def __init__(self, schema, original=None):
        self.schema = schema
        if original is None:
            self.fields = set()
            self.query_fields = {}
            self.kwargs = {}
        else:
            self.fields = copy.copy(original.fields)
            self.query_fields = copy.copy(original.query_fields)
            self.kwargs = copy.copy(original.kwargs)

    def update(self, fields, query_fields=None, **kwargs):
        if fields is None:
            fields = [self.schema.default_field_name]
        self.schema.check_fields(fields)
        if isinstance(fields, basestring):
            fields = [fields]
        self.fields.update(fields)

        if query_fields is not None:
            for k, v in query_fields.items():
                if k not in self.fields:
                    raise SolrError("'%s' specified in query_fields but not fields"% k)
                if v is not None:
                    try:
                        v = float(v)
                    except ValueError:
                        raise SolrError("'%s' has non-numerical boost value"% k)
            self.query_fields.update(query_fields)

        checked_kwargs = self.check_opts(kwargs)
        self.kwargs.update(checked_kwargs)

    def options(self):
        opts = {}
        if self.fields:
            opts['mlt'] = True
            opts['mlt.fl'] = ','.join(sorted(self.fields))

        if self.query_fields:
            qf_arg = []
            for k, v in self.query_fields.items():
                if v is None:
                    qf_arg.append(k)
                else:
                    qf_arg.append("%s^%s" % (k, float(v)))
            opts["mlt.qf"] = " ".join(qf_arg)

        for opt_name, opt_value in self.kwargs.items():
            opt_type = self.opts[opt_name]
            opts["mlt.%s" % opt_name] = opt_type(opt_value)

        return opts


class MoreLikeThisHandlerOptions(MoreLikeThisOptions):
    opts = {'match.include': bool,
            'match.offset': int,
            'interestingTerms': ["list", "details", "none"],
           }
    opts.update(MoreLikeThisOptions.opts)
    del opts['count']

    def options(self):
        opts = {}
        if self.fields:
            opts['mlt.fl'] = ','.join(sorted(self.fields))

        if self.query_fields:
            qf_arg = []
            for k, v in self.query_fields.items():
                if v is None:
                    qf_arg.append(k)
                else:
                    qf_arg.append("%s^%s" % (k, float(v)))
            opts["mlt.qf"] = " ".join(qf_arg)

        for opt_name, opt_value in self.kwargs.items():
            opts["mlt.%s" % opt_name] = opt_value

        return opts


class PaginateOptions(Options):
    def __init__(self, schema, original=None):
        self.schema = schema
        if original is None:
            self.start = None
            self.rows = None
        else:
            self.start = original.start
            self.rows = original.rows

    def update(self, start, rows):
        if start is not None:
            if start < 0:
                raise SolrError("paginator start index must be 0 or greater")
            self.start = start
        if rows is not None:
            if rows < 0:
                raise SolrError("paginator rows must be 0 or greater")
            self.rows = rows

    def options(self):
        opts = {}
        if self.start is not None:
            opts['start'] = self.start
        if self.rows is not None:
            opts['rows'] = self.rows
        return opts


class SortOptions(Options):
    option_name = "sort"
    def __init__(self, schema, original=None):
        self.schema = schema
        if original is None:
            self.fields = []
        else:
            self.fields = copy.copy(original.fields)

    def update(self, field):
        # We're not allowing function queries a la Solr1.5
        if field.startswith('-'):
            order = "desc"
            field = field[1:]
        elif field.startswith('+'):
            order = "asc"
            field = field[1:]
        else:
            order = "asc"
        if field != 'score':
            f = self.schema.match_field(field)
            if not f:
                raise SolrError("No such field %s" % field)
            elif f.multi_valued:
                raise SolrError("Cannot sort on a multivalued field")
            elif not f.indexed:
                raise SolrError("Cannot sort on an un-indexed field")
        self.fields.append([order, field])

    def options(self):
        if self.fields:
            return {"sort":", ".join("%s %s" % (field, order) for order, field in self.fields)}
        else:
            return {}


class FieldLimitOptions(Options):
    option_name = "fl"

    def __init__(self, schema, original=None):
        self.schema = schema
        if original is None:
            self.fields = set()
            self.score = False
            self.all_fields = False
        else:
            self.fields = copy.copy(original.fields)
            self.score = original.score
            self.all_fields = original.all_fields

    def update(self, fields=None, score=False, all_fields=False):
        if fields is None:
            fields = []
        if isinstance(fields, basestring):
            fields = [fields]
        self.schema.check_fields(fields, {"stored": True})
        self.fields.update(fields)
        self.score = score
        self.all_fields = all_fields

    def options(self):
        opts = {}
        if self.all_fields:
            fields = set("*")
        else:
            fields = self.fields
        if self.score:
            fields.add("score")
        if fields:
            opts['fl'] = ','.join(sorted(fields))
        return opts


class FacetQueryOptions(Options):
    def __init__(self, schema, original=None):
        self.schema = schema
        if original is None:
            self.queries = []
        else:
            self.queries = [q.clone() for q in original.queries]

    def update(self, query):
        self.queries.append(query)

    def options(self):
        if self.queries:
            return {'facet.query':[unicode(q) for q in self.queries],
                    'facet':True}
        else:
            return {}

def params_from_dict(**kwargs):
    utf8_params = []
    for k, vs in kwargs.items():
        if isinstance(k, unicode):
            k = k.encode('utf-8')
        # We allow for multivalued options with lists.
        if not hasattr(vs, "__iter__"):
            vs = [vs]
        for v in vs:
            if isinstance(v, bool):
                v = u"true" if v else u"false"
            else:
                v = unicode(v)
            v = v.encode('utf-8')
            utf8_params.append((k, v))
    return sorted(utf8_params)<|MERGE_RESOLUTION|>--- conflicted
+++ resolved
@@ -170,48 +170,6 @@
 
         # and clone if there have been any changes
         if mutated:
-<<<<<<< HEAD
-            newself = self.clone()
-            newself.terms = _terms
-            newself.phrases = _phrases
-            newself.ranges = _ranges
-            newself.subqueries = _subqueries
-            self = newself
-
-        if self._not:
-            if not len(self.subqueries):
-                newself = self.clone()
-                newself._not = False
-                newself._and = True
-                self = newself
-                mutated = True
-            elif len(self.subqueries) == 1:
-                if self.subqueries[0]._not:
-                    newself = self.clone()
-                    newself.subqueries = self.subqueries[0].subqueries
-                    newself._not = False
-                    newself._and = True
-                    self = newself
-                    mutated = True
-            else:
-                raise ValueError
-        elif self._pow:
-            if not len(self.subqueries):
-                newself = self.clone()
-                newself._pow = False
-                self = newself
-                mutated = True
-        elif self._and or self._or:
-            if not self.terms and not self.phrases and not self.ranges \
-               and not self.boosts:
-                if len(self.subqueries) == 1:
-                    self = self.subqueries[0]
-                    mutated = True
-        self.normalized = True
-        return self, mutated
-
-    def __unicode__(self, level=0, op=None):
-=======
             obj = obj.clone(terms = obj.merge_term_dicts(terms),
                             phrases = obj.merge_term_dicts(phrases),
                             ranges = reduce(operator.or_, ranges),
@@ -226,7 +184,7 @@
         elif len(obj.subqueries) == 1:
             if obj._not and obj.subqueries[0]._not:
                 obj = obj.clone(subqueries=obj.subqueries[0].subqueries, _not=False, _and=True)
-            elif (obj._and or obj._or) and not obj.terms and not obj.phrases and not obj.ranges:
+            elif (obj._and or obj._or) and not obj.terms and not obj.phrases and not obj.ranges and not obj.boosts:
                 obj = obj.subqueries[0]
         obj.normalized = True
         return obj
@@ -235,7 +193,6 @@
         return self.serialize_to_unicode(level=0, op=None)
 
     def serialize_to_unicode(self, level=0, op=None):
->>>>>>> 76d0ed1d
         if not self.normalized:
             self, _ = self.normalize()
         if self.boosts:
@@ -410,7 +367,7 @@
             if not field:
                 raise ValueError("%s is not a valid field name" % k)
             elif not field.indexed:
-                raise SolrError("Can't query on non-indexed field '%s'" % field_name)
+                raise SolrError("Can't query on non-indexed field '%s'" % k)
             value = field.instance_from_user_data(v)
         self.boosts.append((kwargs, boost_score))
 
