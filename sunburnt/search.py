from __future__ import absolute_import

import collections, copy, operator, re

from .schema import SolrError, SolrBooleanField, SolrUnicodeField, WildcardFieldInstance


class LuceneQuery(object):
    default_term_re = re.compile(r'^\w+$')
    def __init__(self, schema, option_flag=None, original=None):
        self.schema = schema
        self.normalized = False
        if original is None:
            self.option_flag = option_flag
            self.terms = collections.defaultdict(set)
            self.phrases = collections.defaultdict(set)
            self.ranges = set()
            self.subqueries = []
            self._and = True
            self._or = self._not = self._pow = False
            self.boosts = []
        else:
            self.option_flag = original.option_flag
            self.terms = copy.copy(original.terms)
            self.phrases = copy.copy(original.phrases)
            self.ranges = copy.copy(original.ranges)
            self.subqueries = copy.copy(original.subqueries)
            self._or = original._or
            self._and = original._and
            self._not = original._not
            self._pow = original._pow
            self.boosts = copy.copy(original.boosts)

    def clone(self):
        return LuceneQuery(self.schema, original=self)

    def options(self):
        opts = {}
        s = unicode(self)
        if s:
            opts[self.option_flag] = s
        return opts

    def serialize_debug(self, indent=0):
        indentspace = indent * ' '
        print '%s%s (%s)' % (indentspace, repr(self), "Normalized" if self.normalized else "Not normalized")
        print '%s%s' % (indentspace, '{')
        for term in self.terms.items():
            print '%s%s' % (indentspace, term)
        for phrase in self.phrases.items():
            print '%s%s' % (indentspace, phrase)
        for range in self.ranges:
            print '%s%s' % (indentspace, range)
        if self.subqueries:
            if self._and:
                print '%sAND:' % indentspace
            elif self._or:
                print '%sOR:' % indentspace
            elif self._not:
                print '%sNOT:' % indentspace
            elif self._pow is not False:
                print '%sPOW %s:' % (indentspace, self._pow)
            else:
                raise ValueError
            for subquery in self.subqueries:
                subquery.serialize_debug(indent+2)
        print '%s%s' % (indentspace, '}')

    # Below, we sort all our value_sets - this is for predictability when testing.
    def serialize_term_queries(self, terms):
        s = []
        for name, value_set in terms.items():
            if name:
                field = self.schema.match_field(name)
            else:
                field = self.schema.default_field
            if name:
                s += [u'%s:%s' % (name, value.to_query()) for value in value_set]
            else:
                s += [value.to_query() for value in value_set]
        return u' AND '.join(sorted(s))

    range_query_templates = {
        "any": u"[* TO *]",
        "lt": u"{* TO %s}",
        "lte": u"[* TO %s]",
        "gt": u"{%s TO *}",
        "gte": u"[%s TO *]",
        "rangeexc": u"{%s TO %s}",
        "range": u"[%s TO %s]",
    }
    def serialize_range_queries(self):
        s = []
        for name, rel, values in sorted(self.ranges):
            range_s = self.range_query_templates[rel] % \
                tuple(value.to_query() for value in sorted(values, key=lambda x: getattr(x, "value")))
            s.append(u"%s:%s" % (name, range_s))
        return u' AND '.join(s)

    def child_needs_parens(self, child):
        if len(child) == 1:
            return False
        elif self._or:
            return not (child._or or child._pow)
        elif (self._and or self._not):
            return not (child._and or child._not or child._pow)
        elif self._pow is not False:
            return True
        else:
            return True

    @staticmethod
    def merge_term_dicts(*args):
        d = collections.defaultdict(set)
        for arg in args:
            for k, v in arg.items():
                d[k].update(v)
        return dict((k, v) for k, v in d.items())

    def normalize(self):
        if self.normalized:
            return self, False
        mutated = False
        _subqueries = []
        _terms = self.terms
        _phrases = self.phrases
        _ranges = self.ranges
        for s in self.subqueries:
            _s, changed = s.normalize()
            if not _s or changed:
                mutated = True
            if _s:
                if (_s._and and self._and) or (_s._or and self._or):
                    mutated = True
                    _terms = self.merge_term_dicts(_terms, _s.terms)
                    _phrases = self.merge_term_dicts(_phrases, _s.phrases)
                    _ranges = _ranges.union(_s.ranges)
                    _subqueries.extend(_s.subqueries)
                else:
                    _subqueries.append(_s)
        if mutated:
            newself = self.clone()
            newself.terms = _terms
            newself.phrases = _phrases
            newself.ranges = _ranges
            newself.subqueries = _subqueries
            self = newself

        if self._not:
            if not len(self.subqueries):
                newself = self.clone()
                newself._not = False
                newself._and = True
                self = newself
                mutated = True
            elif len(self.subqueries) == 1:
                if self.subqueries[0]._not:
                    newself = self.clone()
                    newself.subqueries = self.subqueries[0].subqueries
                    newself._not = False
                    newself._and = True
                    self = newself
                    mutated = True
            else:
                raise ValueError
        elif self._pow:
            if not len(self.subqueries):
                newself = self.clone()
                newself._pow = False
                self = newself
                mutated = True
        elif self._and or self._or:
            if not self.terms and not self.phrases and not self.ranges:
                if len(self.subqueries) == 1:
                    self = self.subqueries[0]
                    mutated = True
        self.normalized = True
        return self, mutated

    def __unicode__(self, level=0, op=None):
        if not self.normalized:
            self, _ = self.normalize()
        if self.boosts:
            # Clone and rewrite to effect the boosts.
            newself = self.clone()
            newself.boosts = []
            boost_queries = [self.Q(**kwargs)**boost_score
                             for kwargs, boost_score in self.boosts]
            newself = newself | (newself & reduce(operator.or_, boost_queries))
            newself, _ = newself.normalize()
            return newself.__unicode__(level=level)
        else:
            u = [s for s in [self.serialize_term_queries(self.terms),
                             self.serialize_term_queries(self.phrases),
                             self.serialize_range_queries()]
                 if s]
            for q in self.subqueries:
                op_ = u'OR' if self._or else u'AND'
                if self.child_needs_parens(q):
                    u.append(u"(%s)"%q.__unicode__(level=level+1, op=op_))
                else:
                    u.append(u"%s"%q.__unicode__(level=level+1, op=op_))
            if self._and:
                return u' AND '.join(u)
            elif self._or:
                return u' OR '.join(u)
            elif self._not:
                assert len(u) == 1
                if level == 0 or (level == 1 and op == "AND"):
                    return u'NOT %s'%u[0]
                else:
                    return u'(*:* AND NOT %s)'%u[0]
            elif self._pow is not False:
                assert len(u) == 1
                return u"%s^%s"%(u[0], self._pow)
            else:
                raise ValueError

    def __len__(self):
        # How many terms in this (sub) query?
        if len(self.subqueries) == 1:
            subquery_length = len(self.subqueries[0])
        else:
            subquery_length = len(self.subqueries)
        return sum([sum(len(v) for v in self.terms.values()),
                    sum(len(v) for v in self.phrases.values()),
                    len(self.ranges),
                    subquery_length])

    def Q(self, *args, **kwargs):
        q = LuceneQuery(self.schema)
        q.add(args, kwargs)
        return q

    def __nonzero__(self):
        return bool(self.terms) or bool(self.phrases) or bool(self.ranges) or bool(self.subqueries)

    def __or__(self, other):
        q = LuceneQuery(self.schema)
        q._and = False
        q._or = True
        q.subqueries = [self, other]
        return q

    def __and__(self, other):
        q = LuceneQuery(self.schema)
        q.subqueries = [self, other]
        return q

    def __invert__(self):
        q = LuceneQuery(self.schema)
        q._and = False
        q._not = True
        q.subqueries = [self]
        return q

    def __pow__(self, value):
        try:
            float(value)
        except ValueError:
            raise ValueError("Non-numeric value supplied for boost")
        q = LuceneQuery(self.schema)
        q.subqueries = [self]
        q._and = False
        q._pow = value
        return q
        
    def add(self, args, kwargs):
        self.normalized = False
        _args = []
        for arg in args:
            if isinstance(arg, LuceneQuery):
                self.subqueries.append(arg)
            else:
                _args.append(arg)
        args = _args
        try:
            terms_or_phrases = kwargs.pop("__terms_or_phrases")
        except KeyError:
            terms_or_phrases = None
        for value in args:
            self.add_exact(None, value, terms_or_phrases)
        for k, v in kwargs.items():
            try:
                field_name, rel = k.split("__")
            except ValueError:
                field_name, rel = k, 'eq'
            field = self.schema.match_field(field_name)
            if not field:
                if (k, v) != ("*", "*"):
                    # the only case where wildcards in field names are allowed
                    raise ValueError("%s is not a valid field name" % k)
            elif not field.indexed:
                raise SolrError("Can't query on non-indexed field '%s'" % field_name)
            if rel == 'eq':
                self.add_exact(field_name, v, terms_or_phrases)
            else:
                self.add_range(field_name, rel, v)

    def add_exact(self, field_name, values, term_or_phrase):
        # We let people pass in a list of values to match.
        # This really only makes sense for text fields or
        # multivalued fields.
        if not hasattr(values, "__iter__"):
            values = [values]
        # We can only do a field_name == "*" if:
        if field_name and field_name != "*":
            field = self.schema.match_field(field_name)
        elif not field_name:
            field = self.schema.default_field
        else: # field_name must be "*"
            if len(values) == 1 and values[0] == "*":
                self.terms["*"].add(WildcardFieldInstance.from_user_data())
                return
            else:
                raise SolrError("If field_name is '*', then only '*' is permitted as the query")
        insts = [field.instance_from_user_data(value) for value in values]
        for inst in insts:
            if isinstance(field, SolrUnicodeField):
                this_term_or_phrase = term_or_phrase or self.term_or_phrase(inst.value)
            else:
                this_term_or_phrase = "terms"
            getattr(self, this_term_or_phrase)[field_name].add(inst)

    def add_range(self, field_name, rel, value):
        field = self.schema.match_field(field_name)
        if isinstance(field, SolrBooleanField):
            raise ValueError("Cannot do a '%s' query on a bool field" % rel)
        if rel not in self.range_query_templates:
            raise SolrError("No such relation '%s' defined" % rel)
        if rel in ('range', 'rangeexc'):
            try:
                assert len(value) == 2
            except (AssertionError, TypeError):
                raise SolrError("'%s__%s' argument must be a length-2 iterable"
                                 % (field_name, rel))
            insts = tuple(sorted(field.instance_from_user_data(v) for v in value))
        elif rel == 'any':
            if value is not True:
                raise SolrError("'%s__%s' argument must be True")
            insts = ()
        else:
            insts = (field.instance_from_user_data(value),)
        self.ranges.add((field_name, rel, insts))

    def term_or_phrase(self, arg, force=None):
        return 'terms' if self.default_term_re.match(arg) else 'phrases'

    def add_boost(self, kwargs, boost_score):
        for k, v in kwargs.items():
            field = self.schema.match_field(k)
            if not field:
                raise ValueError("%s is not a valid field name" % k)
            elif not field.indexed:
                raise SolrError("Can't query on non-indexed field '%s'" % field_name)
            value = field.instance_from_user_data(v)
        self.boosts.append((kwargs, boost_score))


<<<<<<< HEAD

class BaseSearch(object):
    """Base class for common search options management"""
    option_modules = ('query_obj', 'filter_obj', 'paginator',
                      'more_like_this', 'highlighter', 'faceter',
                      'sorter', 'facet_querier', 'field_limiter',)

    result_constructor = dict

    def _init_common_modules(self):
        self.query_obj = LuceneQuery(self.schema, u'q')
        self.filter_obj = LuceneQuery(self.schema, u'fq')
        self.paginator = PaginateOptions(self.schema)
        self.highlighter = HighlightOptions(self.schema)
        self.faceter = FacetOptions(self.schema)
        self.sorter = SortOptions(self.schema)
        self.field_limiter = FieldLimitOptions(self.schema)
        self.facet_querier = FacetQueryOptions(self.schema)
=======
class SolrSearch(object):
    option_modules = ('query_obj', 'filter_obj', 'paginator', 'more_like_this', 'highlighter', 'faceter', 'grouper', 'sorter', 'facet_querier', 'field_limiter',)
    def __init__(self, interface, original=None):
        self.interface = interface
        self.schema = interface.schema
        if original is None:
            self.query_obj = LuceneQuery(self.schema, u'q')
            self.filter_obj = LuceneQuery(self.schema, u'fq')
            self.paginator = PaginateOptions(self.schema)
            self.more_like_this = MoreLikeThisOptions(self.schema)
            self.highlighter = HighlightOptions(self.schema)
            self.faceter = FacetOptions(self.schema)
            self.grouper = GroupOptions(self.schema)
            self.sorter = SortOptions(self.schema)
            self.field_limiter = FieldLimitOptions(self.schema)
            self.facet_querier = FacetQueryOptions(self.schema)
        else:
            for opt in self.option_modules:
                setattr(self, opt, getattr(original, opt).clone())
>>>>>>> 57cac939

    def clone(self):
        return self.__class__(interface=self.interface, original=self)

    def Q(self, *args, **kwargs):
        q = LuceneQuery(self.schema)
        q.add(args, kwargs)
        return q

    def query(self, *args, **kwargs):
        newself = self.clone()
        newself.query_obj.add(args, kwargs)
        return newself

    def query_by_term(self, *args, **kwargs):
        return self.query(__terms_or_phrases="terms", *args, **kwargs)

    def query_by_phrase(self, *args, **kwargs):
        return self.query(__terms_or_phrases="phrases", *args, **kwargs)

    def exclude(self, *args, **kwargs):
        # cloning will be done by query
        return self.query(~self.Q(*args, **kwargs))

    def boost_relevancy(self, boost_score, **kwargs):
        if not self.query_obj:
            raise TypeError("Can't boost the relevancy of an empty query")
        try:
            float(boost_score)
        except ValueError:
            raise ValueError("Non-numeric boost value supplied")

        newself = self.clone()
        newself.query_obj.add_boost(kwargs, boost_score)
        return newself

    def filter(self, *args, **kwargs):
        newself = self.clone()
        newself.filter_obj.add(args, kwargs)
        return newself

    def filter_by_term(self, *args, **kwargs):
        return self.filter(__terms_or_phrases="terms", *args, **kwargs)

    def filter_by_phrase(self, *args, **kwargs):
        return self.filter(__terms_or_phrases="phrases", *args, **kwargs)

    def filter_exclude(self, *args, **kwargs):
        # cloning will be done by filter
        return self.filter(~self.Q(*args, **kwargs))

    def facet_by(self, field, **kwargs):
        newself = self.clone()
        newself.faceter.update(field, **kwargs)
        return newself
        
    def group_by(self, field, **kwargs):
        newself = self.clone()
        kwargs['field'] = field
        
        if not kwargs.has_key('ngroups'):
            kwargs['ngroups'] = True
            
        newself.grouper.update(None, **kwargs)
        return newself

    def facet_query(self, *args, **kwargs):
        newself = self.clone()
        newself.facet_querier.update(self.Q(*args, **kwargs))
        return newself

    def highlight(self, fields=None, **kwargs):
        newself = self.clone()
        newself.highlighter.update(fields, **kwargs)
        return newself

    def mlt(self, fields, query_fields=None, **kwargs):
        newself = self.clone()
        newself.more_like_this.update(fields, query_fields, **kwargs)
        return newself

    def paginate(self, start=None, rows=None):
        newself = self.clone()
        newself.paginator.update(start, rows)
        return newself

    def sort_by(self, field):
        newself = self.clone()
        newself.sorter.update(field)
        return newself

    def field_limit(self, fields=None, score=False, all_fields=False):
        newself = self.clone()
        newself.field_limiter.update(fields, score, all_fields)
        return newself

    def options(self):
        options = {}
        for option_module in self.option_modules:
            options.update(getattr(self, option_module).options())
        # Next line is for pre-2.6.5 python
        return dict((k.encode('utf8'), v) for k, v in options.items())

    def results_as(self, constructor):
        newself = self.clone()
        newself.result_constructor = constructor
        return newself

    def transform_result(self, result, constructor):
        if constructor is not dict:
            result.result.docs = [constructor(**d) for d in result.result.docs]
            # in future, highlighting chould be made available to
            # custom constructors; perhaps document additional
            # arguments result constructors are required to support, or check for
            # an optional set_highlighting method
        else:
            if result.highlighting:
                for d in result.result.docs:
                    # if the unique key for a result doc is present in highlighting,
                    # add the highlighting for that document into the result dict
                    # (but don't override any existing content)
                    # If unique key field is not a string field (eg int) then we need to
                    # convert it to its solr representation
                    unique_key = self.schema.fields[self.schema.unique_key].to_solr(d[self.schema.unique_key])
                    if 'solr_highlights' not in d and \
                           unique_key in result.highlighting:
                        d['solr_highlights'] = result.highlighting[unique_key]
        return result

    def params(self):
        return params_from_dict(**self.options())

    ## methods to allow SolrSearch to be used with Django paginator ##

    _count = None
    def count(self):
        # get the total count for the current query without retrieving any results 
        # cache it, since it may be needed multiple times when used with django paginator
        if self._count is None:
            # are we already paginated? then we'll behave as if that's
            # defined our result set already.
            if self.paginator.rows is not None:
                total_results = self.paginator.rows
            else:
                response = self.paginate(rows=0).execute()
                total_results = response.result.numFound
                if self.paginator.start is not None:
                    total_results -= self.paginator.start
            self._count = total_results
        return self._count

    __len__ = count

    def __getitem__(self, k):
        """Return a single result or slice of results from the query.
        """
        # are we already paginated? if so, we'll apply this getitem to the
        # paginated result - else we'll apply it to the whole.
        offset = 0 if self.paginator.start is None else self.paginator.start

        if isinstance(k, slice):
            # calculate solr pagination options for the requested slice
            step = operator.index(k.step) if k.step is not None else 1
            if step == 0:
                raise ValueError("slice step cannot be zero")
            if step > 0:
                s1 = k.start
                s2 = k.stop
                inc = 0
            else:
                s1 = k.stop
                s2 = k.start
                inc = 1

            if s1 is not None:
                start = operator.index(s1)
                if start < 0:
                    start += self.count()
                    start = max(0, start)
                start += inc
            else:
                start = 0
            if s2 is not None:
                stop = operator.index(s2)
                if stop < 0:
                    stop += self.count()
                    stop = max(0, stop)
                stop += inc
            else:
                stop = self.count()

            rows = stop - start
            if self.paginator.rows is not None:
                rows = min(rows, self.paginator.rows)
            rows = max(rows, 0)

            start += offset

            response = self.paginate(start=start, rows=rows).execute()
            if step != 1:
                response.result.docs = response.result.docs[::step]
            return response

        else:
            # if not a slice, a single result is being requested
            k = operator.index(k)
            if k < 0:
                k += self.count()
                if k < 0:
                    raise IndexError("list index out of range")

            # Otherwise do the query anyway, don't count() to avoid extra Solr call
            k += offset
            response = self.paginate(start=k, rows=1).execute()
            if response.result.numFound < k:
                raise IndexError("list index out of range")
            return response.result.docs[0]


class SolrSearch(BaseSearch):
    def __init__(self, interface, original=None):
        self.interface = interface
        self.schema = interface.schema
        if original is None:
            self.more_like_this = MoreLikeThisOptions(self.schema)
            self._init_common_modules()
        else:
            for opt in self.option_modules:
                setattr(self, opt, getattr(original, opt).clone())
            self.result_constructor = original.result_constructor

    def options(self):
        options = super(SolrSearch, self).options()
        if 'q' not in options:
            options['q'] = '*:*' # search everything
        return options

    def execute(self, constructor=None):
        if constructor is None:
            constructor = self.result_constructor
        result = self.interface.search(**self.options())
        return self.transform_result(result, constructor)


class MltSolrSearch(BaseSearch):
    """Manage parameters to build a MoreLikeThisHandler query"""
    trivial_encodings = ["utf_8", "u8", "utf", "utf8", "ascii", "646", "us_ascii"]
    def __init__(self, interface, content=None, content_charset=None, url=None,
                 original=None):
        self.interface = interface
        self.schema = interface.schema
        if original is None:
            if content is not None and url is not None:
                raise ValueError(
                    "Cannot specify both content and url")
            if content is not None:
                if content_charset is None:
                    content_charset = 'utf-8'
                if isinstance(content, unicode):
                    content = content.encode('utf-8')
                elif content_charset.lower().replace('-', '_') not in self.trivial_encodings:
                    content = content.decode(content_charset).encode('utf-8')
            self.content = content
            self.url = url
            self.more_like_this = MoreLikeThisHandlerOptions(self.schema)
            self._init_common_modules()
        else:
            self.content = original.content
            self.url = original.url
            for opt in self.option_modules:
                setattr(self, opt, getattr(original, opt).clone())

    def query(self, *args, **kwargs):
        if self.content is not None or self.url is not None:
            raise ValueError("Cannot specify query as well as content on an MltSolrSearch")
        return super(MltSolrSearch, self).query(*args, **kwargs)

    def query_by_term(self, *args, **kwargs):
        if self.content is not None or self.url is not None:
            raise ValueError("Cannot specify query as well as content on an MltSolrSearch")
        return super(MltSolrSearch, self).query_by_term(*args, **kwargs)

    def query_by_phrase(self, *args, **kwargs):
        if self.content is not None or self.url is not None:
            raise ValueError("Cannot specify query as well as content on an MltSolrSearch")
        return super(MltSolrSearch, self).query_by_phrase(*args, **kwargs)

    def exclude(self, *args, **kwargs):
        if self.content is not None or self.url is not None:
            raise ValueError("Cannot specify query as well as content on an MltSolrSearch")
        return super(MltSolrSearch, self).exclude(*args, **kwargs)

    def Q(self, *args, **kwargs):
        if self.content is not None or self.url is not None:
            raise ValueError("Cannot specify query as well as content on an MltSolrSearch")
        return super(MltSolrSearch, self).Q(*args, **kwargs)

    def boost_relevancy(self, *args, **kwargs):
        if self.content is not None or self.url is not None:
            raise ValueError("Cannot specify query as well as content on an MltSolrSearch")
        return super(MltSolrSearch, self).boost_relevancy(*args, **kwargs)

    def options(self):
        options = super(MltSolrSearch, self).options()
        if self.url is not None:
            options['stream.url'] = self.url
        return options

    def execute(self, constructor=dict):
        result = self.interface.mlt_search(content=self.content, **self.options())
        return self.transform_result(result, constructor)


class Options(object):
    def clone(self):
        return self.__class__(self.schema, self)

    def invalid_value(self, msg=""):
        assert False, msg

    def update(self, fields=None, **kwargs):
        if fields:
            self.schema.check_fields(fields)
            if isinstance(fields, basestring):
                fields = [fields]
            for field in set(fields) - set(self.fields):
                self.fields[field] = {}
        elif kwargs:
            fields = [None]
        checked_kwargs = self.check_opts(kwargs)
        for k, v in checked_kwargs.items():
            for field in fields:
                self.fields[field][k] = v

    def check_opts(self, kwargs):
        checked_kwargs = {}
        for k, v in kwargs.items():
            if k not in self.opts:
                raise SolrError("No such option for %s: %s" % (self.option_name, k))
            opt_type = self.opts[k]
            try:
                if isinstance(opt_type, (list, tuple)):
                    assert v in opt_type
                elif isinstance(opt_type, type):
                    v = opt_type(v)
                else:
                    v = opt_type(self, v)
            except:
                raise SolrError("Invalid value for %s option %s: %s" % (self.option_name, k, v))
            checked_kwargs[k] = v
        return checked_kwargs

    def options(self):
        opts = {}
        if self.fields:
            opts[self.option_name] = True
            fields = [field for field in self.fields if field]
            self.field_names_in_opts(opts, fields)
        for field_name, field_opts in self.fields.items():
            if not field_name:
                for field_opt, v in field_opts.items():
                    opts['%s.%s'%(self.option_name, field_opt)] = v
            else:
                for field_opt, v in field_opts.items():
                    opts['f.%s.%s.%s'%(field_name, self.option_name, field_opt)] = v
        return opts


class FacetOptions(Options):
    option_name = "facet"
    opts = {"prefix":unicode,
            "sort":[True, False, "count", "index"],
            "limit":int,
            "offset":lambda self, x: int(x) >= 0 and int(x) or self.invalid_value(),
            "mincount":lambda self, x: int(x) >= 0 and int(x) or self.invalid_value(),
            "missing":bool,
            "method":["enum", "fc"],
            "enum.cache.minDf":int,
            }

    def __init__(self, schema, original=None):
        self.schema = schema
        if original is None:
            self.fields = collections.defaultdict(dict)
        else:
            self.fields = copy.copy(original.fields)

    def field_names_in_opts(self, opts, fields):
        if fields:
            opts["facet.field"] = sorted(fields)
            
class GroupOptions(Options):
    option_name = "group"
    opts = {"field":unicode,
            "limit":int,
            "main":bool,
            "ngroups":bool
           }
           
    def __init__(self, schema, original=None):
        self.schema = schema
        if original is None:
            self.fields = collections.defaultdict(dict)
        else:
            self.fields = copy.copy(original.fields)
        
    def field_names_in_opts(self, opts, fields):
        if fields:
            opts["facet.field"] = sorted(fields)


class HighlightOptions(Options):
    option_name = "hl"
    opts = {"snippets":int,
            "fragsize":int,
            "mergeContinuous":bool,
            "requireFieldMatch":bool,
            "maxAnalyzedChars":int,
            "alternateField":lambda self, x: x if x in self.schema.fields else self.invalid_value(),
            "maxAlternateFieldLength":int,
            "formatter":["simple"],
            "simple.pre":unicode,
            "simple.post":unicode,
            "fragmenter":unicode,
            "useFastVectorHighlighter":bool,	# available as of Solr 3.1
            "usePhraseHighlighter":bool,
            "highlightMultiTerm":bool,
            "regex.slop":float,
            "regex.pattern":unicode,
            "regex.maxAnalyzedChars":int
            }
    def __init__(self, schema, original=None):
        self.schema = schema
        if original is None:
            self.fields = collections.defaultdict(dict)
        else:
            self.fields = copy.copy(original.fields)

    def field_names_in_opts(self, opts, fields):
        if fields:
            opts["hl.fl"] = ",".join(sorted(fields))


class MoreLikeThisOptions(Options):
    option_name = "mlt"
    opts = {"count":int,
            "mintf":int,
            "mindf":int,
            "minwl":int,
            "maxwl":int,
            "maxqt":int,
            "maxntp":int,
            "boost":bool,
            }
    def __init__(self, schema, original=None):
        self.schema = schema
        if original is None:
            self.fields = set()
            self.query_fields = {}
            self.kwargs = {}
        else:
            self.fields = copy.copy(original.fields)
            self.query_fields = copy.copy(original.query_fields)
            self.kwargs = copy.copy(original.kwargs)

    def update(self, fields, query_fields=None, **kwargs):
        if fields is None:
            fields = [self.schema.default_field_name]
        self.schema.check_fields(fields)
        if isinstance(fields, basestring):
            fields = [fields]
        self.fields.update(fields)

        if query_fields is not None:
            for k, v in query_fields.items():
                if k not in self.fields:
                    raise SolrError("'%s' specified in query_fields but not fields"% k)
                if v is not None:
                    try:
                        v = float(v)
                    except ValueError:
                        raise SolrError("'%s' has non-numerical boost value"% k)
            self.query_fields.update(query_fields)

        checked_kwargs = self.check_opts(kwargs)
        self.kwargs.update(checked_kwargs)

    def options(self):
        opts = {}
        if self.fields:
            opts['mlt'] = True
            opts['mlt.fl'] = ','.join(sorted(self.fields))

        if self.query_fields:
            qf_arg = []
            for k, v in self.query_fields.items():
                if v is None:
                    qf_arg.append(k)
                else:
                    qf_arg.append("%s^%s" % (k, float(v)))
            opts["mlt.qf"] = " ".join(qf_arg)

        for opt_name, opt_value in self.kwargs.items():
            opt_type = self.opts[opt_name]
            opts["mlt.%s" % opt_name] = opt_type(opt_value)

        return opts


class MoreLikeThisHandlerOptions(MoreLikeThisOptions):
    opts = {'match.include': bool,
            'match.offset': int,
            'interestingTerms': ["list", "details", "none"],
           }
    opts.update(MoreLikeThisOptions.opts)
    del opts['count']

    def options(self):
        opts = {}
        if self.fields:
            opts['mlt.fl'] = ','.join(sorted(self.fields))

        if self.query_fields:
            qf_arg = []
            for k, v in self.query_fields.items():
                if v is None:
                    qf_arg.append(k)
                else:
                    qf_arg.append("%s^%s" % (k, float(v)))
            opts["mlt.qf"] = " ".join(qf_arg)

        for opt_name, opt_value in self.kwargs.items():
            opts["mlt.%s" % opt_name] = opt_value

        return opts


class PaginateOptions(Options):
    def __init__(self, schema, original=None):
        self.schema = schema
        if original is None:
            self.start = None
            self.rows = None
        else:
            self.start = original.start
            self.rows = original.rows

    def update(self, start, rows):
        if start is not None:
            if start < 0:
                raise SolrError("paginator start index must be 0 or greater")
            self.start = start
        if rows is not None:
            if rows < 0:
                raise SolrError("paginator rows must be 0 or greater")
            self.rows = rows

    def options(self):
        opts = {}
        if self.start is not None:
            opts['start'] = self.start
        if self.rows is not None:
            opts['rows'] = self.rows
        return opts


class SortOptions(Options):
    option_name = "sort"
    def __init__(self, schema, original=None):
        self.schema = schema
        if original is None:
            self.fields = []
        else:
            self.fields = copy.copy(original.fields)

    def update(self, field):
        # We're not allowing function queries a la Solr1.5
        if field.startswith('-'):
            order = "desc"
            field = field[1:]
        elif field.startswith('+'):
            order = "asc"
            field = field[1:]
        else:
            order = "asc"
        if field != 'score':
            f = self.schema.match_field(field)
            if not f:
                raise SolrError("No such field %s" % field)
            elif f.multi_valued:
                raise SolrError("Cannot sort on a multivalued field")
            elif not f.indexed:
                raise SolrError("Cannot sort on an un-indexed field")
        self.fields.append([order, field])

    def options(self):
        if self.fields:
            return {"sort":", ".join("%s %s" % (field, order) for order, field in self.fields)}
        else:
            return {}


class FieldLimitOptions(Options):
    option_name = "fl"

    def __init__(self, schema, original=None):
        self.schema = schema
        if original is None:
            self.fields = set()
            self.score = False
            self.all_fields = False
        else:
            self.fields = copy.copy(original.fields)
            self.score = original.score
            self.all_fields = original.all_fields

    def update(self, fields=None, score=False, all_fields=False):
        if fields is None:
            fields = []
        if isinstance(fields, basestring):
            fields = [fields]
        self.schema.check_fields(fields, {"stored": True})
        self.fields.update(fields)
        self.score = score
        self.all_fields = all_fields

    def options(self):
        opts = {}
        if self.all_fields:
            fields = set("*")
        else:
            fields = self.fields
        if self.score:
            fields.add("score")
        if fields:
            opts['fl'] = ','.join(sorted(fields))
        return opts


class FacetQueryOptions(Options):
    def __init__(self, schema, original=None):
        self.schema = schema
        if original is None:
            self.queries = []
        else:
            self.queries = [q.clone() for q in original.queries]

    def update(self, query):
        self.queries.append(query)

    def options(self):
        if self.queries:
            return {'facet.query':[unicode(q) for q in self.queries],
                    'facet':True}
        else:
            return {}

def params_from_dict(**kwargs):
    utf8_params = []
    for k, vs in kwargs.items():
        if isinstance(k, unicode):
            k = k.encode('utf-8')
        # We allow for multivalued options with lists.
        if not hasattr(vs, "__iter__"):
            vs = [vs]
        for v in vs:
            if isinstance(v, bool):
                v = u"true" if v else u"false"
            else:
                v = unicode(v)
            v = v.encode('utf-8')
            utf8_params.append((k, v))
    return sorted(utf8_params)<|MERGE_RESOLUTION|>--- conflicted
+++ resolved
@@ -357,13 +357,11 @@
         self.boosts.append((kwargs, boost_score))
 
 
-<<<<<<< HEAD
-
 class BaseSearch(object):
     """Base class for common search options management"""
     option_modules = ('query_obj', 'filter_obj', 'paginator',
                       'more_like_this', 'highlighter', 'faceter',
-                      'sorter', 'facet_querier', 'field_limiter',)
+                      'grouper', 'sorter', 'facet_querier', 'field_limiter',)
 
     result_constructor = dict
 
@@ -373,30 +371,10 @@
         self.paginator = PaginateOptions(self.schema)
         self.highlighter = HighlightOptions(self.schema)
         self.faceter = FacetOptions(self.schema)
+        self.grouper = GroupOptions(self.schema)
         self.sorter = SortOptions(self.schema)
         self.field_limiter = FieldLimitOptions(self.schema)
         self.facet_querier = FacetQueryOptions(self.schema)
-=======
-class SolrSearch(object):
-    option_modules = ('query_obj', 'filter_obj', 'paginator', 'more_like_this', 'highlighter', 'faceter', 'grouper', 'sorter', 'facet_querier', 'field_limiter',)
-    def __init__(self, interface, original=None):
-        self.interface = interface
-        self.schema = interface.schema
-        if original is None:
-            self.query_obj = LuceneQuery(self.schema, u'q')
-            self.filter_obj = LuceneQuery(self.schema, u'fq')
-            self.paginator = PaginateOptions(self.schema)
-            self.more_like_this = MoreLikeThisOptions(self.schema)
-            self.highlighter = HighlightOptions(self.schema)
-            self.faceter = FacetOptions(self.schema)
-            self.grouper = GroupOptions(self.schema)
-            self.sorter = SortOptions(self.schema)
-            self.field_limiter = FieldLimitOptions(self.schema)
-            self.facet_querier = FacetQueryOptions(self.schema)
-        else:
-            for opt in self.option_modules:
-                setattr(self, opt, getattr(original, opt).clone())
->>>>>>> 57cac939
 
     def clone(self):
         return self.__class__(interface=self.interface, original=self)
